<<<<<<< HEAD
load(
    "@//pex:pex_rules.bzl",
    "pex_binary",
    "pex_library",
    "pex_test",
    "pex_pytest",
)
=======
load("//pex:pex_rules.bzl", "pex_library", "pex_pytest")
>>>>>>> 7e6890ff

# targets in third_party sub-directories must have license by default see:
# https://github.com/bazelbuild/bazel/issues/188
pex_library(
    name = "example",
    srcs = ["example.py"],
    licenses = ["notice"],  # makes bazel's default --check-licenses happy
    visibility = ["//visibility:public"],
)

pex_pytest(
    name = "example_test",
    srcs = ["example_test.py"],
    licenses = ["notice"],  # makes bazel's default --check-licenses happy
    deps = [":example"],
)<|MERGE_RESOLUTION|>--- conflicted
+++ resolved
@@ -1,14 +1,4 @@
-<<<<<<< HEAD
-load(
-    "@//pex:pex_rules.bzl",
-    "pex_binary",
-    "pex_library",
-    "pex_test",
-    "pex_pytest",
-)
-=======
 load("//pex:pex_rules.bzl", "pex_library", "pex_pytest")
->>>>>>> 7e6890ff
 
 # targets in third_party sub-directories must have license by default see:
 # https://github.com/bazelbuild/bazel/issues/188
